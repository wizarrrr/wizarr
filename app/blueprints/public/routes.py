--- conflicted
+++ resolved
@@ -85,32 +85,20 @@
     if not valid:
         # Resolve server name for rendering error
         from app.services.server_name_resolver import resolve_invitation_server_name
-        
+
         # Try to get servers from invitation for error display
         servers = []
         if invitation and invitation.servers:
             servers = list(invitation.servers)
         elif invitation and invitation.server:
             servers = [invitation.server]
-        
+
         server_name = resolve_invitation_server_name(servers)
 
         return render_template(
             "user-plex-login.html", server_name=server_name, code=code, code_error=msg
         )
 
-<<<<<<< HEAD
-    server = (invitation.server if invitation else None)
-    
-    # If no direct server association, try to get from the servers relationship
-    if not server and invitation and invitation.servers:
-        server = invitation.servers[0]  # Use the first server from the relationship
-    
-    # Fallback to any available server
-    if not server:
-        server = MediaServer.query.first()
-        
-=======
     # Get the appropriate server for this invitation
     server = None
     if invitation:
@@ -126,8 +114,6 @@
     # Final fallback to any server (maintain existing behavior)
     if not server:
         server = MediaServer.query.first()
-
->>>>>>> 3e1236a8
     server_type = server.server_type if server else None
 
     from flask import current_app
@@ -188,27 +174,25 @@
         "kavita",
         "komga",
     ):
-<<<<<<< HEAD
-        # Get server name for the invitation using the new resolver
-        from app.services.server_name_resolver import resolve_invitation_server_name
-        
-        servers = []
-        if invitation and invitation.servers:
-            servers = list(invitation.servers)
-        elif invitation and invitation.server:
-            servers = [invitation.server]
-        elif server:
-            servers = [server]
-        
-        server_name = resolve_invitation_server_name(servers)
-        return render_template(
-            "welcome-jellyfin.html", code=code, server_type=server_type, server_name=server_name
-=======
         from app.forms.join import JoinForm
 
-        # Get server name for template
-        name_setting = Settings.query.filter_by(key="server_name").first()
-        server_name = name_setting.value if name_setting else "Media Server"
+        # Get server name for the invitation using the new resolver if available
+        try:
+            from app.services.server_name_resolver import resolve_invitation_server_name
+
+            servers = []
+            if invitation and invitation.servers:
+                servers = list(invitation.servers)
+            elif invitation and invitation.server:
+                servers = [invitation.server]
+            elif server:
+                servers = [server]
+
+            server_name = resolve_invitation_server_name(servers)
+        except ImportError:
+            # Fallback to legacy approach if resolver not available
+            name_setting = Settings.query.filter_by(key="server_name").first()
+            server_name = name_setting.value if name_setting else "Media Server"
 
         form = JoinForm()
         form.code.data = code
@@ -218,7 +202,6 @@
             server_type=server_type,
             server_name=server_name,
             form=form,
->>>>>>> 3e1236a8
         )
 
     # fallback if server_type missing/unsupported
