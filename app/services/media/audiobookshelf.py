from __future__ import annotations

import contextlib
import datetime
import logging
import re
import time
from typing import Any

import requests
from sqlalchemy import or_

from app.extensions import db
from app.models import Invitation, Library, User
from app.services.invites import is_invite_valid, mark_server_used

from .client_base import RestApiMixin, register_media_client

"""Audiobookshelf media server client.

This client provides functionality for Wizarr to:
  * validate connection credentials (URL & API token)
  * get server status and version information
  * scan and manage libraries
  * list, create, update, and delete users
  * track active sessions and server statistics
  * handle user invitations and library access

The implementation follows the official Audiobookshelf API patterns
and includes proper error handling, response validation, and support
for different response formats across ABS versions.
"""


@register_media_client("audiobookshelf")
class AudiobookshelfClient(RestApiMixin):
    """Very small wrapper around the Audiobookshelf REST API."""

    #: API prefix that all modern ABS endpoints share
    API_PREFIX = "/api"

    EMAIL_RE = re.compile(r"^[A-Za-z0-9._%+-]+@[A-Za-z0-9.-]+\.[A-Za-z]{2,7}$")

    def __init__(self, *args, **kwargs):
        # Provide defaults for legacy compatibility
        kwargs.setdefault("url_key", "server_url")
        kwargs.setdefault("token_key", "api_key")

        super().__init__(*args, **kwargs)

        # Normalize URL
        if self.url:
            self.url = self.url.rstrip("/")

    # ------------------------------------------------------------------
    # Public API expected by Wizarr
    # ------------------------------------------------------------------

    def validate_connection(self) -> tuple[bool, str]:
        """Validate connection to Audiobookshelf server.
        
        Returns:
            tuple: (success: bool, message: str)
        """
        try:
            # Try to get server status first (public endpoint)
            response = self.get("/status")
            response.raise_for_status()
            status_data = response.json()
            
            
            if not status_data.get("isInit", False):
                return False, "Server is not initialized"
            
            # If we have a token, validate it by trying to authorize
            if getattr(self, "token", None):
                auth_response = self.post(f"{self.API_PREFIX}/authorize")
                if auth_response.status_code == 401:
                    return False, "Invalid API token"
                auth_response.raise_for_status()
                
            return True, "Connection successful"
            
        except Exception as exc:
            logging.error("ABS: connection validation failed – %s", exc)
            return False, f"Connection failed: {str(exc)}"

    def get_server_status(self) -> dict[str, Any]:
        """Get server status information.
        
        Returns:
            dict: Server status data
        """
        try:
            response = self.get("/status")
            response.raise_for_status()
            return response.json()
        except Exception as exc:
            logging.error("ABS: failed to get server status – %s", exc)
            return {}

    # --- libraries -----------------------------------------------------

    def libraries(self) -> dict[str, str]:
        """Return mapping of library_id → display_name."""
        try:
<<<<<<< HEAD
            response = self.get(f"{self.API_PREFIX}/libraries")
            response.raise_for_status()
            data = response.json()
            
            # Handle both direct array and wrapped response formats
            if isinstance(data, list):
                libs = data
            else:
                libs = data.get("libraries", [])
            
            return {item["id"]: item["name"] for item in libs if isinstance(item, dict)}
=======
            data = self.get(f"{self.API_PREFIX}/libraries").json()
            libs = data.get("libraries", data)
            return {item["id"]: item["name"] for item in libs}
>>>>>>> 18e62a55
        except Exception as exc:
            logging.warning("ABS: failed to fetch libraries – %s", exc)
            return {}

    def scan_libraries(
        self, url: str | None = None, token: str | None = None
    ) -> dict[str, str]:
        """Scan available libraries on this Audiobookshelf server.

        Args:
            url: Optional server URL override
            token: Optional API token override

        Returns:
            dict: Library name -> library ID mapping
        """
        try:
            if url and token:
                headers = {"Authorization": f"Bearer {token}"}
                response = requests.get(
                    f"{url.rstrip('/')}/api/libraries", headers=headers, timeout=10
                )
                response.raise_for_status()
                data = response.json()
            else:
                data = self.get(f"{self.API_PREFIX}/libraries").json()

<<<<<<< HEAD
        if url and token:
            # Use override credentials for scanning
            headers = {
                "Authorization": f"Bearer {token}",
                "Content-Type": "application/json",
                "Accept": "application/json"
            }
            response = requests.get(
                f"{url.rstrip('/')}/api/libraries", 
                headers=headers, 
                timeout=10
            )
            response.raise_for_status()
            data = response.json()
            
            # Handle both direct array and wrapped response formats
            if isinstance(data, list):
                libs = data
            else:
                libs = data.get("libraries", [])
        else:
            # Use saved credentials
            response = self.get(f"{self.API_PREFIX}/libraries")
            response.raise_for_status()
            data = response.json()
            
            if isinstance(data, list):
                libs = data
            else:
                libs = data.get("libraries", [])

        return {item["name"]: item["id"] for item in libs if isinstance(item, dict)}

    def get_library(self, library_id: str) -> dict[str, Any]:
        """Get detailed information about a specific library.
        
        Args:
            library_id: The library ID to fetch
            
        Returns:
            dict: Library details
        """
        try:
            response = self.get(f"{self.API_PREFIX}/libraries/{library_id}")
            response.raise_for_status()
            return response.json()
        except Exception as exc:
            logging.error("ABS: failed to get library %s – %s", library_id, exc)
=======
            libs = data.get("libraries", data)
            return {item["name"]: item["id"] for item in libs}
        except Exception as exc:
            logging.warning("ABS: failed to scan libraries – %s", exc)
>>>>>>> 18e62a55
            return {}

    # --- users ---------------------------------------------------------

    def list_users(self) -> list[User]:
        """Read users from Audiobookshelf and reflect them locally."""
        server_id = getattr(self, "server_id", None)
        if server_id is None:
            return []

        try:
            response = self.get(f"{self.API_PREFIX}/users")
            response.raise_for_status()
            data = response.json()
            
            # Handle both direct array and wrapped response formats
            if isinstance(data, list):
                raw_users = data
            else:
                raw_users = data.get("users", [])
        except Exception as exc:
            logging.warning("ABS: failed to list users – %s", exc)
            return []

        raw_by_id = {u["id"]: u for u in raw_users}

        try:
            # Add new users or update existing ones
            for uid, remote in raw_by_id.items():
                db_row = User.query.filter_by(token=uid, server_id=server_id).first()
                if not db_row:
                    db_row = User(
                        token=uid,
                        username=remote.get("username", "abs-user"),
                        email=remote.get("email", ""),
                        code="empty",
                        server_id=server_id,
                    )
                    db.session.add(db_row)
                else:
                    db_row.username = remote.get("username", db_row.username)
                    db_row.email = remote.get("email", db_row.email)

            # Remove users that no longer exist upstream
            to_check = User.query.filter(User.server_id == server_id).all()
            for local in to_check:
                if local.token not in raw_by_id:
                    db.session.delete(local)

            db.session.commit()

        except Exception as exc:
            logging.error("ABS: failed to sync users – %s", exc)
            db.session.rollback()
            return []

        return User.query.filter(User.server_id == server_id).all()

    # --- user management ------------------------------------------------

    def create_user(
        self,
        username: str,
        password: str,
        email: str,
        *,
        is_admin: bool = False,
        allow_downloads: bool = True,
    ) -> str:
        """Create a user and return the Audiobookshelf user‐ID.

        The ABS API expects at least ``username``.  A password can be an
        empty string (guest), but Wizarr always passes one.
        """
        permissions = {
            "download": allow_downloads,
            "update": False,
            "delete": False,
            "upload": False,
            "accessAllLibraries": False,
            "accessAllTags": True,
            "accessExplicitContent": True,
        }

        payload = {
            "username": username,
            "password": password,
            "isActive": True,
            "email": email,
            "type": "admin" if is_admin else ("user" if allow_downloads else "guest"),
            "permissions": permissions,
        }
        try:
            resp = self.post(f"{self.API_PREFIX}/users", json=payload)
            self._handle_response_error(resp, "user creation")
            data = resp.json()
            
            # Handle different response formats
            user_id = data.get("id")
            if not user_id and "user" in data:
                user_id = data["user"].get("id")
            
            if not user_id:
                raise Exception("No user ID returned from server")
                
            return user_id
        except Exception as exc:
            logging.error("ABS: failed to create user – %s", exc)
            raise

    def update_user(self, user_id: str, payload: dict[str, Any]):
        """PATCH arbitrary fields on a user object."""
        try:
            resp = self.patch(f"{self.API_PREFIX}/users/{user_id}", json=payload)
            self._handle_response_error(resp, f"updating user {user_id}")
            return resp.json()
        except Exception as exc:
            logging.error("ABS: failed to update user %s – %s", user_id, exc)
            raise

    def delete_user(self, user_id: str):
        """Delete a user permanently from Audiobookshelf."""
        try:
            resp = self.delete(f"{self.API_PREFIX}/users/{user_id}")
            # 204 No Content or 200 are both acceptable
            if resp.status_code not in (200, 204):
                self._handle_response_error(resp, f"deleting user {user_id}")
        except Exception as exc:
            logging.error("ABS: failed to delete user %s – %s", user_id, exc)
            raise

    def get_user(self, user_id: str):
        """Return a full user object from Audiobookshelf."""
        response = self.get(f"{self.API_PREFIX}/users/{user_id}")
        response.raise_for_status()
        return response.json()

    # ------------------------------------------------------------------
    # Public sign-up (invite links)
    # ------------------------------------------------------------------

    def _password_for_db(self, password: str) -> str:
        """Return the password value to store in the local DB (plain)."""
        return password

    @staticmethod
    def _mark_invite_used(inv, user):
        inv.used_by = user
        mark_server_used(inv, user.server_id)

    def _set_specific_libraries(
        self, user_id: str, library_ids: list[str], allow_downloads: bool = True
    ):
        """Restrict the given *user* to the supplied library IDs.

        If *library_ids* is empty, the account will be granted access to all
        libraries (ABS default behaviour).
        """
        # Fetch current user object so that we do not accidentally wipe other fields
        try:
            current = self.get_user(user_id)
        except Exception as exc:
            logging.warning("ABS: failed to read user %s – %s", user_id, exc)
            return

        perms = current.get("permissions", {}) or {}
        perms["accessAllLibraries"] = not library_ids
        perms["download"] = allow_downloads

        patch = {
            "permissions": perms,
            # Root-level list of library IDs that the user may access
            "librariesAccessible": library_ids if library_ids else [],
            # Update user type based on download permission
            "type": "user" if allow_downloads else "guest",
        }

        try:
            self.update_user(user_id, patch)
        except Exception:
            logging.exception("ABS: failed to update permissions for %s", user_id)

    def join(self, username: str, password: str, confirm: str, email: str, code: str):
        """Public invite flow for Audiobookshelf users."""
        if not self.EMAIL_RE.fullmatch(email):
            return False, "Invalid e-mail address."
        if not 8 <= len(password) <= 20:
            return False, "Password must be 8–20 characters."
        if password != confirm:
            return False, "Passwords do not match."

        ok, msg = is_invite_valid(code)
        if not ok:
            return False, msg

        server_id = getattr(self, "server_id", None)
        if server_id is None:
            return False, "Server configuration error"

        existing = User.query.filter(
            or_(User.username == username, User.email == email),
            User.server_id == server_id,
        ).first()
        if existing:
            return False, "User or e-mail already exists."

        try:
            inv = Invitation.query.filter_by(code=code).first()

            # Get download permission from invitation (default to True if not set)
            allow_downloads = getattr(inv, "allow_downloads", True)
            if allow_downloads is None:
                allow_downloads = True

            user_id = self.create_user(
                username, password, email=email, allow_downloads=allow_downloads
            )
            if not user_id:
                return False, "Failed to create user on server"

            # Set library access
            logging.info(
                "ABS: Invitation libraries check - inv: %s, inv.libraries: %s",
                inv,
                inv.libraries if inv else None,
            )

            # Get all available libraries for this server
            all_libraries = Library.query.filter_by(
                enabled=True, server_id=server_id
            ).all()
            total_library_count = len(all_libraries)

            if inv and inv.libraries:
                logging.info(
                    "ABS: Found %d libraries in invitation", len(inv.libraries)
                )
                for lib in inv.libraries:
                    logging.info(
                        "ABS: Library - ID: %s, external_id: %s, name: %s, server_id: %s",
                        lib.id,
                        lib.external_id,
                        lib.name,
                        lib.server_id,
                    )

                # Get the selected library IDs for this server
                selected_libs = [
                    lib for lib in inv.libraries if lib.server_id == server_id
                ]
                selected_count = len(selected_libs)

                # Check if all libraries are selected
                if selected_count == total_library_count:
                    # All libraries selected - use empty list to trigger accessAllLibraries=true
                    lib_ids = []
                    logging.info(
                        "ABS: All %d libraries selected for user %s - granting full access",
                        total_library_count,
                        user_id,
                    )
                else:
                    # Specific libraries selected
                    lib_ids = [lib.external_id for lib in selected_libs]
                    logging.info(
                        "ABS: Setting %d specific libraries for user %s: %s",
                        selected_count,
                        user_id,
                        lib_ids,
                    )
            else:
                # No specific libraries in invitation - grant access to all
                lib_ids = []
                logging.info(
                    "ABS: No specific libraries in invitation - granting access to all libraries for user %s",
                    user_id,
                )

            self._set_specific_libraries(user_id, lib_ids, allow_downloads)

            # Calculate expiry
            expires = None
            if inv and inv.duration:
                with contextlib.suppress(Exception):
                    expires = datetime.datetime.utcnow() + datetime.timedelta(
                        days=int(inv.duration)
                    )

            # Store locally
            local = User(
                token=user_id,
                username=username,
                email=email,
                code=code,
                expires=expires,
                server_id=server_id,
            )
            db.session.add(local)
            db.session.commit()

            self._mark_invite_used(inv, local)
            return True, ""

        except Exception as exc:
            logging.error("ABS join failed: %s", exc)
            db.session.rollback()
            return False, "Failed to create user"

    def now_playing(self) -> list[dict]:
        """Return active sessions (updated within the last minute).

        AudioBookShelf lists sessions in chronological order (oldest first).
        We first fetch pagination metadata, then request the last page with
        10 items per page to retrieve the most recent sessions and filter
        them by activity timestamp.
        """
        endpoint = f"{self.API_PREFIX}/sessions"

        try:
            # --- Step 1: read pagination metadata with a minimal request ---------
            query_params = {"itemsPerPage": "1", "page": "0"}
            response = self.get(endpoint, params=query_params)
            response.raise_for_status()
            meta = response.json()

            total_sessions: int = meta.get("total", 0)
            if not total_sessions:
                return []  # Nothing playing at all

            # --- Step 2: fetch the last page with a fixed page size -------------
            items_per_page = 10  # sane default – plenty for a dashboard
            last_page = max(0, (total_sessions - 1) // items_per_page)  # zero-based
            
            query_params = {"itemsPerPage": str(items_per_page), "page": str(last_page)}
            sessions_response = self.get(endpoint, params=query_params)
            sessions_response.raise_for_status()
            sessions_data = sessions_response.json()
            sessions = sessions_data.get("sessions", [])
        except Exception as exc:
            logging.error("ABS: failed to fetch sessions – %s", exc)
            return []

        # ------------------------------------------------------------------
        # Build user-id → username mapping so dashboard shows names instead of
        # raw UUIDs.  One request is sufficient and relatively cheap.
        # ------------------------------------------------------------------
        user_name_by_id: dict[str, str] = {}
        try:
            users_response = self.get(f"{self.API_PREFIX}/users")
            users_response.raise_for_status()
            users_json = users_response.json()
            
            # Handle both direct array and wrapped response formats
            if isinstance(users_json, list):
                users_list = users_json
            else:
                users_list = users_json.get("users", [])
                
            for u in users_list:
                if isinstance(u, dict) and u.get("id"):
                    user_name_by_id[str(u["id"])] = u.get("username", "user")
        except Exception as exc:
            # If the call fails we fall back to raw IDs – no fatal error.
            logging.debug("ABS: failed to fetch user names for sessions – %s", exc)

        now_ms = int(time.time() * 1000)  # current time in ms (ABS uses ms)
        active: list[dict] = []

        for raw in sessions:
            if not isinstance(raw, dict):
                continue

            updated_at = raw.get("updatedAt")  # ms precision
            if updated_at is None or now_ms - updated_at > 60_000:  # > 1 min
                continue  # stale / finished session

            # --- basic metadata ------------------------------------------------
            session_id = str(raw.get("id", ""))
            user_id = str(raw.get("userId", ""))
            user_display = user_name_by_id.get(user_id, user_id)
            media_type = raw.get("mediaType", "book")
            title = raw.get("displayTitle", "Unknown")

            # --- progress ------------------------------------------------------
            pos = raw.get("currentTime", 0)  # seconds
            duration = raw.get("duration", 0) or 1  # avoid div-by-zero
            progress = max(0.0, min(1.0, pos / duration))

            # --- device / client ----------------------------------------------
            device_info = raw.get("deviceInfo", {})
            device_name = (
                f"{device_info.get('osName', '')} {device_info.get('browserName', '')}".strip()
                or "Unknown Device"
            )
            client = raw.get("mediaPlayer", "")

            # --- artwork -------------------------------------------------------

            # Primary & secondary artwork --------------------------------------
            poster_url: str | None = None
            thumb_url: str | None = None

            li_id = raw.get("libraryItemId")
            if li_id:
                # Cover endpoint (vertical poster)
                poster_url = f"{self.url}{self.API_PREFIX}/items/{li_id}/cover"

                # Try to leverage the preview/thumbnail endpoint if the server
                # version supports it.  ABS provides automatic resizing via the
                # optional width/height query params.  We keep it simple and
                # request a 400-pixel wide version which most dashboards can
                # display without additional processing.
                thumb_url = f"{poster_url}?width=400"

            # RSS image fallback – some podcast sessions won’t have a library
            # item ID.  In that case we rely on the RSS <image> URL which is
            # already a square thumbnail.
            if poster_url is None:
                meta = raw.get("mediaMetadata", {})
                poster_url = meta.get("imageUrl")
                thumb_url = poster_url

            artwork_url = poster_url

            # --- audio metadata ------------------------------------------------
            audio_metadata = self._get_audio_metadata(li_id, pos) if li_id else {}

            # --- transcoding ----------------------------------------------------
            play_method = raw.get("playMethod", 0)  # 0 = direct play
            transcoding_info = {
                "is_transcoding": False,
                "direct_play": play_method == 0,
            }
            
            session_data = {
                "user_name": user_display,
                "media_title": title,
                "media_type": media_type,
                "progress": progress,
                "state": "playing",  # ABS has no explicit pause flag yet
                "session_id": session_id,
                "client": client,
                "device_name": device_name,
                "position_ms": int(pos * 1000),
                "duration_ms": int(duration * 1000),
                "artwork_url": artwork_url,
                "thumbnail_url": thumb_url,
                "transcoding": transcoding_info,
            }
            
            # Add audio metadata if available
            if audio_metadata:
                session_data.update(audio_metadata)
                
            active.append(session_data)

        return active

    def _get_audio_metadata(self, library_item_id: str, current_position: float = 0) -> dict:
        """Fetch audio metadata for a library item, identifying the specific file being played.
        
        Args:
            library_item_id: The library item ID to fetch metadata for
            current_position: Current playback position in seconds to identify specific file
            
        Returns:
            dict: Audio metadata including bitrate, codec, format, etc.
        """
        try:
            # Fetch library item details
            response = self.get(f"{self.API_PREFIX}/items/{library_item_id}")
            response.raise_for_status()
            item_data = response.json()
            
            # Extract audio files metadata
            media = item_data.get("media", {})
            audio_files = media.get("audioFiles", [])
            
            if not audio_files:
                return {}
            
            # Determine which specific audio file is currently being played
            # based on the current position for multi-file audiobooks
            current_audio_file = self._find_current_audio_file(audio_files, current_position)
            primary_audio = current_audio_file or audio_files[0]  # fallback to first file
            
            # Get file metadata (nested under 'metadata' key)
            file_metadata = primary_audio.get("metadata", {})
            
            current_file_info = {
                "filename": file_metadata.get("filename", "Unknown"),
                "index": primary_audio.get("index", 0) if current_audio_file else 0
            }
            
            audio_metadata = {}
            
            # Extract bitrate (directly from audio file object)
            if "bitRate" in primary_audio:
                audio_metadata["bitrate"] = primary_audio["bitRate"]
                audio_metadata["bitrate_kbps"] = f"{primary_audio['bitRate'] // 1000} kbps" if primary_audio["bitRate"] else "Unknown"
            
            # Extract codec (directly from audio file object)
            if "codec" in primary_audio:
                audio_metadata["audio_codec"] = primary_audio["codec"]
            
            # Extract format (directly from audio file object)
            if "format" in primary_audio:
                audio_metadata["audio_format"] = primary_audio["format"]
            
            # Extract additional useful metadata
            if "duration" in primary_audio:
                audio_metadata["file_duration"] = primary_audio["duration"]
            
            if "size" in file_metadata:
                audio_metadata["file_size"] = file_metadata["size"]
                # Convert to human readable format
                size_mb = file_metadata["size"] / (1024 * 1024)
                audio_metadata["file_size_mb"] = f"{size_mb:.1f} MB"
            
            # Add essential file information
            audio_metadata["audio_file_count"] = len(audio_files)
            audio_metadata["current_file"] = current_file_info["filename"]
            audio_metadata["current_file_index"] = current_file_info["index"]
            
            return audio_metadata
            
        except Exception as exc:
            logging.warning("ABS: failed to fetch audio metadata for item %s – %s", library_item_id, exc)
            return {}
    
    def _find_current_audio_file(self, audio_files: list, current_position: float) -> dict | None:
        """Find which audio file is currently being played based on position.
        
        Args:
            audio_files: List of audio files from the library item
            current_position: Current playback position in seconds
            
        Returns:
            dict: The audio file currently being played, or None if not found
        """
        if not audio_files or current_position <= 0:
            return None
            
        # Calculate cumulative durations to find which file contains the current position
        cumulative_duration = 0
        
        for audio_file in audio_files:
            # Duration is directly on the audio file object, not in metadata
            file_duration = audio_file.get("duration", 0)
            
            # Check if current position falls within this file's duration
            if current_position <= cumulative_duration + file_duration:
                return audio_file
                
            cumulative_duration += file_duration
            
        # If position is beyond all files, return the last file
        return audio_files[-1] if audio_files else None



    def get_library_item_metadata(self, library_item_id: str) -> dict:
        """Get detailed metadata for a specific library item.
        
        Args:
            library_item_id: The library item ID to fetch metadata for
            
        Returns:
            dict: Complete library item data with enhanced audio metadata
        """
        try:
            # Fetch library item details
            response = self.get(f"{self.API_PREFIX}/items/{library_item_id}")
            response.raise_for_status()
            item_data = response.json()
            
            # Get enhanced audio metadata
            audio_metadata = self._get_audio_metadata(library_item_id, 0)
            
            # Add audio metadata to the response
            if audio_metadata:
                if "metadata" not in item_data:
                    item_data["metadata"] = {}
                item_data["metadata"]["audio_metadata"] = audio_metadata
                
                # Also add it at the top level for easier access
                item_data["audio_metadata"] = audio_metadata
            
            return item_data
            
        except Exception as exc:
            logging.error("ABS: failed to fetch library item metadata for %s – %s", library_item_id, exc)
            raise

    def statistics(self):
        """Return essential AudiobookShelf server statistics for the dashboard.

        Only collects data actually used by the UI:
        - Server version for health card (Unknown for ABS)
        - Active sessions count for health card
        - Transcoding sessions count for health card (always 0 for ABS)
        - Total users count for health card

        Returns:
            dict: Server statistics with minimal API calls
        """
        try:
            stats = {
                "library_stats": {},
                "user_stats": {},
                "server_stats": {},
                "content_stats": {},
            }

            # ------------------------------------------------------------------
            # Active sessions – reuse the same pagination / freshness logic as
            # *now_playing()* so numbers stay in sync across the dashboard.
            # ------------------------------------------------------------------
            try:
                active_sessions = self.now_playing()
            except Exception as exc:
                logging.error(
                    "ABS statistics: failed to calculate active sessions – %s", exc
                )
                active_sessions = []

            # ------------------------------------------------------------------
            # User statistics – we only need total count for the health card.
            # ------------------------------------------------------------------
            total_users = 0
            try:
                users_response = self.get(f"{self.API_PREFIX}/users")
                users_response.raise_for_status()
                users_data = users_response.json()
                
                # Handle both direct array and wrapped response formats
                if isinstance(users_data, list):
                    users_list = users_data
                else:
                    users_list = users_data.get("users", [])
                    
                total_users = len(users_list) if isinstance(users_list, list) else 0
            except Exception as exc:
                logging.error("ABS statistics: failed to fetch users – %s", exc)

            stats["user_stats"] = {
                "total_users": total_users,
                "active_sessions": len(active_sessions),
            }

            # ------------------------------------------------------------------
            # Server statistics – ABS doesn't expose version or transcoding
            # count via the API (yet) so we fill with sane defaults.
            # ------------------------------------------------------------------
            stats["server_stats"] = {
                "version": "Unknown",
                "transcoding_sessions": 0,
            }

            return stats

        except Exception as e:
            logging.error(f"Failed to get AudiobookShelf statistics: {e}")
            return {
                "library_stats": {},
                "user_stats": {},
                "server_stats": {},
                "content_stats": {},
                "error": str(e),
            }

    # RestApiMixin overrides -------------------------------------------------

    def _headers(self) -> dict[str, str]:  # type: ignore[override]
        """Return default headers including Authorization if a token is set."""
<<<<<<< HEAD
        headers: dict[str, str] = {
            "Accept": "application/json",
            "Content-Type": "application/json"
        }
        if getattr(self, "token", None):
=======
        headers = {"Accept": "application/json"}
        if self.token:
>>>>>>> 18e62a55
            headers["Authorization"] = f"Bearer {self.token}"
        return headers

    def _handle_response_error(self, response, context: str = ""):
        """Handle common response errors with better error messages."""
        if response.status_code == 401:
            raise Exception(f"Unauthorized: Invalid API token{' for ' + context if context else ''}")
        elif response.status_code == 403:
            raise Exception(f"Forbidden: Insufficient permissions{' for ' + context if context else ''}")
        elif response.status_code == 404:
            raise Exception(f"Not found{': ' + context if context else ''}")
        elif response.status_code >= 500:
            raise Exception(f"Server error ({response.status_code}){' for ' + context if context else ''}")
        else:
            response.raise_for_status()<|MERGE_RESOLUTION|>--- conflicted
+++ resolved
@@ -104,7 +104,6 @@
     def libraries(self) -> dict[str, str]:
         """Return mapping of library_id → display_name."""
         try:
-<<<<<<< HEAD
             response = self.get(f"{self.API_PREFIX}/libraries")
             response.raise_for_status()
             data = response.json()
@@ -116,11 +115,6 @@
                 libs = data.get("libraries", [])
             
             return {item["id"]: item["name"] for item in libs if isinstance(item, dict)}
-=======
-            data = self.get(f"{self.API_PREFIX}/libraries").json()
-            libs = data.get("libraries", data)
-            return {item["id"]: item["name"] for item in libs}
->>>>>>> 18e62a55
         except Exception as exc:
             logging.warning("ABS: failed to fetch libraries – %s", exc)
             return {}
@@ -139,48 +133,35 @@
         """
         try:
             if url and token:
-                headers = {"Authorization": f"Bearer {token}"}
+                # Use override credentials for scanning
+                headers = {
+                    "Authorization": f"Bearer {token}",
+                    "Content-Type": "application/json",
+                    "Accept": "application/json"
+                }
                 response = requests.get(
-                    f"{url.rstrip('/')}/api/libraries", headers=headers, timeout=10
+                    f"{url.rstrip('/')}/api/libraries", 
+                    headers=headers, 
+                    timeout=10
                 )
                 response.raise_for_status()
                 data = response.json()
             else:
-                data = self.get(f"{self.API_PREFIX}/libraries").json()
-
-<<<<<<< HEAD
-        if url and token:
-            # Use override credentials for scanning
-            headers = {
-                "Authorization": f"Bearer {token}",
-                "Content-Type": "application/json",
-                "Accept": "application/json"
-            }
-            response = requests.get(
-                f"{url.rstrip('/')}/api/libraries", 
-                headers=headers, 
-                timeout=10
-            )
-            response.raise_for_status()
-            data = response.json()
+                # Use saved credentials
+                response = self.get(f"{self.API_PREFIX}/libraries")
+                response.raise_for_status()
+                data = response.json()
             
             # Handle both direct array and wrapped response formats
             if isinstance(data, list):
                 libs = data
             else:
                 libs = data.get("libraries", [])
-        else:
-            # Use saved credentials
-            response = self.get(f"{self.API_PREFIX}/libraries")
-            response.raise_for_status()
-            data = response.json()
-            
-            if isinstance(data, list):
-                libs = data
-            else:
-                libs = data.get("libraries", [])
-
-        return {item["name"]: item["id"] for item in libs if isinstance(item, dict)}
+
+            return {item["name"]: item["id"] for item in libs if isinstance(item, dict)}
+        except Exception as exc:
+            logging.warning("ABS: failed to scan libraries – %s", exc)
+            return {}
 
     def get_library(self, library_id: str) -> dict[str, Any]:
         """Get detailed information about a specific library.
@@ -197,12 +178,6 @@
             return response.json()
         except Exception as exc:
             logging.error("ABS: failed to get library %s – %s", library_id, exc)
-=======
-            libs = data.get("libraries", data)
-            return {item["name"]: item["id"] for item in libs}
-        except Exception as exc:
-            logging.warning("ABS: failed to scan libraries – %s", exc)
->>>>>>> 18e62a55
             return {}
 
     # --- users ---------------------------------------------------------
@@ -878,16 +853,11 @@
 
     def _headers(self) -> dict[str, str]:  # type: ignore[override]
         """Return default headers including Authorization if a token is set."""
-<<<<<<< HEAD
         headers: dict[str, str] = {
             "Accept": "application/json",
             "Content-Type": "application/json"
         }
         if getattr(self, "token", None):
-=======
-        headers = {"Accept": "application/json"}
-        if self.token:
->>>>>>> 18e62a55
             headers["Authorization"] = f"Bearer {self.token}"
         return headers
 
