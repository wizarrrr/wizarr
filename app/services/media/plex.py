--- conflicted
+++ resolved
@@ -228,19 +228,15 @@
                 db.session.add(new_user)
         db.session.commit()
 
-<<<<<<< HEAD
         users = (
             db.session.query(User)
             .filter(User.server_id == getattr(self, 'server_id', None))
             .all()
         )
-=======
-        users = db.session.query(User).all()
 
         # Map all library ids to titles for quick lookup
         all_sections = {lib.key: lib.title for lib in self.server.library.sections()}
 
->>>>>>> 16e85a8c
         for u in users:
             p = plex_users.get(u.email)
             if p:
