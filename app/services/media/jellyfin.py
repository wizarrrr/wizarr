import datetime
import logging
import re
from sqlalchemy import or_

import requests

from app.extensions import db
from app.models import Invitation, User, Settings, Library
from app.services.notifications import notify
from app.services.invites import is_invite_valid
from .client_base import MediaClient, register_media_client


EMAIL_RE = re.compile(r"^[A-Za-z0-9._%+-]+@[A-Za-z0-9.-]+\.[A-Za-z]{2,7}$")


@register_media_client("jellyfin")
class JellyfinClient(MediaClient):
    """Wrapper around the Jellyfin REST API using credentials from Settings."""

    def __init__(self):
        super().__init__(url_key="server_url", token_key="api_key")

    @property
    def hdrs(self):
        return {"X-Emby-Token": self.token}

    def get(self, path: str):
        r = requests.get(f"{self.url}{path}", headers=self.hdrs, timeout=10)
        logging.info("GET  %s%s → %s", self.url, path, r.status_code)
        r.raise_for_status()
        return r

    def post(self, path: str, payload: dict):
        r = requests.post(
            f"{self.url}{path}",
            json=payload,
            headers=self.hdrs,
            timeout=10
        )
        logging.info("POST %s%s → %s", self.url, path, r.status_code)
        r.raise_for_status()
        return r

    def delete(self, path: str):
        r = requests.delete(f"{self.url}{path}", headers=self.hdrs, timeout=10)
        logging.info("DEL  %s%s → %s", self.url, path, r.status_code)
        r.raise_for_status()
        return r

    def libraries(self) -> dict[str, str]:
        return {
            item["Id"]: item["Name"]
            for item in self.get("/Library/MediaFolders").json()["Items"]
        }

    def create_user(self, username: str, password: str) -> str:
        return self.post(
            "/Users/New",
            {"Name": username, "Password": password}
        ).json()["Id"]

    def set_policy(self, user_id: str, policy: dict) -> None:
        self.post(f"/Users/{user_id}/Policy", policy)

    def delete_user(self, user_id: str) -> None:
        self.delete(f"/Users/{user_id}")

    def get_user(self, jf_id: str) -> dict:
        return self.get(f"/Users/{jf_id}").json()

    def update_user(self, jf_id: str, form: dict) -> dict | None:
        current = self.get_user(jf_id)

        for key, val in form.items():
            for section in ("Policy", "Configuration"):
                if key in current[section]:
                    target = current[section][key]
                    if isinstance(target, bool):
                        val = (val == "True")
                    elif isinstance(target, int):
                        val = int(val)
                    elif isinstance(target, list):
                        val = [] if val == "" else val.split(", ")
                    current[section][key] = val

        return self.post(f"/Users/{jf_id}", current).json()

    def list_users(self) -> list[User]:
        """Sync users from Jellyfin into the local DB and return the list of User records."""
        jf_users = {u["Id"]: u for u in self.get("/Users").json()}

        for jf in jf_users.values():
            existing = User.query.filter_by(token=jf["Id"]).first()
            if not existing:
                new = User(
                    token=jf["Id"],
                    username=jf["Name"],
                    email="empty",
                    code="empty",
                    password="empty"
                )
                db.session.add(new)
        db.session.commit()

        for dbu in User.query.all():
            if dbu.token not in jf_users:
                db.session.delete(dbu)
        db.session.commit()

<<<<<<< HEAD
        def _dedup(seq: list[str]) -> list[str]:
            seen = set()
            out: list[str] = []
            for n in seq:
                key = n.strip().lower()
                if key not in seen:
                    out.append(n)
                    seen.add(key)
            return out

        # Map folder IDs to names once for all users
=======
>>>>>>> f237263a
        folders = {}
        for item in self.get("/Library/MediaFolders").json()["Items"]:
            name = item.get("Name")
            if not name:
                continue
            for key in ("Id", "Guid"):
                if key in item:
                    folders[item[key]] = name

        users = User.query.all()
        for u in users:
            jf = jf_users.get(u.token)
            if not jf:
                continue

            detail = self.get(f"/Users/{u.token}").json()
            policy = detail.get("Policy", {})

            enable_all = policy.get("EnableAllFolders")
            if isinstance(enable_all, str):
                enable_all = enable_all.lower() == "true"

            if enable_all:
<<<<<<< HEAD
                libs = _dedup(list(folders.values()))
=======
                libs = list(folders.values())
>>>>>>> f237263a
            else:
                ids = policy.get("EnabledFolders") or []
                if isinstance(ids, str):
                    ids = [i.strip() for i in ids.split(",") if i.strip()]
<<<<<<< HEAD
                libs = _dedup([folders.get(fid, fid) for fid in ids])
=======
                libs = [folders.get(fid, fid) for fid in ids]
>>>>>>> f237263a

            u.libraries = ", ".join(libs)

        return users

    # --- helpers -----------------------------------------------------

    def _password_for_db(self, password: str) -> str:
        """Return the password value to store in the local DB."""
        return password

    @staticmethod
    def _mark_invite_used(inv: Invitation, user: User) -> None:
        inv.used = True if not inv.unlimited else inv.used
        inv.used_at = datetime.datetime.now()
        inv.used_by = user
        db.session.commit()

    @staticmethod
    def _folder_name_to_id(name: str, cache: dict[str, str]) -> str | None:
        """Resolve a folder name or ID to the server ID."""

        # Allow passing the actual ID directly
        if name in cache.values():
            return name

        return cache.get(name)

    def _set_specific_folders(self, user_id: str, names: list[str]):
        mapping = {
            item["Name"]: item["Id"]
            for item in self.get("/Library/MediaFolders").json()["Items"]
        }

        # Also map IDs directly for convenience
        mapping.update({v: v for v in mapping.values()})

        folder_ids = [self._folder_name_to_id(n, mapping) for n in names]
        folder_ids = [fid for fid in folder_ids if fid]

        policy_patch = {
            "EnableAllFolders": not folder_ids,
            "EnabledFolders": folder_ids,
        }

        current = self.get(f"/Users/{user_id}").json()["Policy"]
        current.update(policy_patch)
        self.set_policy(user_id, current)

    # --- public sign-up ---------------------------------------------

    def join(
        self, username: str, password: str, confirm: str, email: str, code: str
    ) -> tuple[bool, str]:
        if not EMAIL_RE.fullmatch(email):
            return False, "Invalid e-mail address."
        if not 8 <= len(password) <= 20:
            return False, "Password must be 8–20 characters."
        if password != confirm:
            return False, "Passwords do not match."

        ok, msg = is_invite_valid(code)
        if not ok:
            return False, msg

        existing = User.query.filter(
            or_(User.username == username, User.email == email)
        ).first()
        if existing:
            return False, "User or e-mail already exists."

        try:
            user_id = self.create_user(username, password)

            inv = Invitation.query.filter_by(code=code).first()

            if inv.libraries:
                sections = [lib.external_id for lib in inv.libraries]
            else:
                sections = [
                    lib.external_id
                    for lib in Library.query.filter_by(enabled=True).all()
                ]

            self._set_specific_folders(user_id, sections)

            expires = None
            if inv.duration:
                days = int(inv.duration)
                expires = datetime.datetime.utcnow() + datetime.timedelta(days=days)

            new_user = User(
                username=username,
                email=email,
                password=self._password_for_db(password),
                token=user_id,
                code=code,
                expires=expires,
            )
            db.session.add(new_user)
            db.session.commit()

            self._mark_invite_used(inv, new_user)
            notify(
                "New User",
                f"User {username} has joined your server! 🎉",
                tags="tada",
            )

            return True, ""

        except Exception:  # noqa: BLE001
            logging.error("Jellyfin join error", exc_info=True)
            db.session.rollback()
            return False, "An unexpected error occurred."


# ─── Admin-side helpers – mirror the Plex API we already exposed ──────────
<|MERGE_RESOLUTION|>--- conflicted
+++ resolved
@@ -109,7 +109,29 @@
                 db.session.delete(dbu)
         db.session.commit()
 
-<<<<<<< HEAD
+def list_users(self) -> list[User]:
+        """Sync users from Jellyfin into the local DB and return the list of User records."""
+        jf_users = {u["Id"]: u for u in self.get("/Users").json()}
+
+        for jf in jf_users.values():
+            existing = User.query.filter_by(token=jf["Id"]).first()
+            if not existing:
+                new = User(
+                    token=jf["Id"],
+                    username=jf["Name"],
+                    email="empty",
+                    code="empty",
+                    password="empty"
+                )
+                db.session.add(new)
+        db.session.commit()
+
+        for dbu in User.query.all():
+            if dbu.token not in jf_users:
+                db.session.delete(dbu)
+        db.session.commit()
+
+        return User.query.all()
         def _dedup(seq: list[str]) -> list[str]:
             seen = set()
             out: list[str] = []
@@ -121,8 +143,6 @@
             return out
 
         # Map folder IDs to names once for all users
-=======
->>>>>>> f237263a
         folders = {}
         for item in self.get("/Library/MediaFolders").json()["Items"]:
             name = item.get("Name")
@@ -146,24 +166,17 @@
                 enable_all = enable_all.lower() == "true"
 
             if enable_all:
-<<<<<<< HEAD
                 libs = _dedup(list(folders.values()))
-=======
-                libs = list(folders.values())
->>>>>>> f237263a
             else:
                 ids = policy.get("EnabledFolders") or []
                 if isinstance(ids, str):
                     ids = [i.strip() for i in ids.split(",") if i.strip()]
-<<<<<<< HEAD
                 libs = _dedup([folders.get(fid, fid) for fid in ids])
-=======
-                libs = [folders.get(fid, fid) for fid in ids]
->>>>>>> f237263a
 
             u.libraries = ", ".join(libs)
 
         return users
+
 
     # --- helpers -----------------------------------------------------
 
