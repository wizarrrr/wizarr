--- conflicted
+++ resolved
@@ -76,7 +76,6 @@
     # Keep legacy `server` column for the FIRST selected server (or None)
     primary_server = servers[0] if servers else None
 
-<<<<<<< HEAD
     invite = Invitation(
         code=code,
         used=False,
@@ -94,28 +93,9 @@
         # New Jellyfin flags
         allow_downloads=bool(form.get("jellyfin_allow_downloads")),
         allow_live_tv=bool(form.get("jellyfin_allow_live_tv")),
-=======
-    invite = Invitation()
-    invite.code = code
-    invite.used = False
-    invite.used_at = None
-    invite.created = now
-    invite.expires = expires_lookup.get(form.get("expires"))
-    invite.unlimited = bool(form.get("unlimited"))
-    invite.duration = form.get("duration") or None
-    invite.plex_allow_sync = bool(form.get("allowsync"))
-    invite.plex_home = bool(form.get("plex_home"))
-    invite.plex_allow_channels = bool(form.get("plex_allow_channels"))
-    invite.server = primary_server
-    invite.wizard_bundle_id = (
-        int(form.get("wizard_bundle_id")) if form.get("wizard_bundle_id") else None
->>>>>>> 7220ce06
-    )
-    # New Jellyfin flags
-    invite.jellyfin_allow_downloads = bool(form.get("jellyfin_allow_downloads"))
-    invite.jellyfin_allow_live_tv = bool(form.get("jellyfin_allow_live_tv"))
-    # Universal download permission (used by Audiobookshelf and others)
-    invite.allow_downloads = bool(form.get("audiobookshelf_allow_downloads"))
+
+        # Universal download permission (used by Audiobookshelf and others)
+        allow_downloads = bool(form.get("audiobookshelf_allow_downloads"))
     db.session.add(invite)
     db.session.flush()  # so invite.id exists, but not yet committed
 
