--- conflicted
+++ resolved
@@ -53,13 +53,10 @@
 
 Wizarr V2 has moved to the v2 branch [here](https://github.com/Wizarrrr/wizarr/tree/v2), your still more than welcome to use v2 however it will no longer be supported, we recommend using our new version, trust us it's 🔥.
 
-<<<<<<< HEAD
-=======
 ## V3 upgradable from V2?
 
 V3 can now support upgrading from V2, please make a backup of your database.db for the safest upgrade path.
 
->>>>>>> 33932f69
 ## Major Features Include
 
 -   Automatic Invitation to your Media Server (Plex, Jellyfin)
